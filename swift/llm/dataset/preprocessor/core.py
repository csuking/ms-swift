# Copyright (c) Alibaba, Inc. and its affiliates.
import ast
from collections import Counter
from contextlib import contextmanager
from typing import Any, Callable, Dict, List, Optional, Union

import numpy as np
from datasets import Dataset as HfDataset
from datasets import Image
from datasets import IterableDataset as HfIterableDataset
from datasets import Sequence, Value

from swift.llm import history_to_messages
from swift.utils import get_logger

DATASET_TYPE = Union[HfDataset, HfIterableDataset]

logger = get_logger()


class RowPreprocessor:
    standard_keys = ['messages', 'rejected_response', 'label', 'images', 'videos', 'audios', 'tools', 'objects', 'delta_reward']

    def __init__(self,
                 *,
                 columns: Optional[Dict[str, str]] = None,
                 dataset_sample: Optional[int] = None,
                 random_state: Union[np.random.RandomState, int, None] = None,
                 traceback_limit: int = 10) -> None:
        self.columns = columns or {}
        self.origin_columns = self.columns.copy()  # Higher priority and raise Error
        images_keys = ['images', 'image']
        audios_keys = ['audios', 'audio']
        videos_keys = ['videos', 'video']
        for mm_type in ['images', 'audios', 'videos']:
            keys = locals()[f'{mm_type}_keys']
            for key in keys:
                self.columns[key] = mm_type

        self.traceback_limit = traceback_limit
        self._traceback_counter = 0
        self.dataset_sample = dataset_sample
        if not isinstance(random_state, np.random.RandomState):
            random_state = np.random.RandomState(random_state)
        self.random_state = random_state

    @staticmethod
    def _check_messages(row: Dict[str, Any]) -> None:
        if 'messages' not in row:
            return
        messages = row['messages']
        assert len(messages) > 0, f'messages: {messages}'
        reward = 0.0
        for message in messages:
            if "reward" in message:
                reward = message.pop('reward')
            keys = set(message.keys()) - {'role', 'content'}
            for key in keys:
                message.pop(key)
<<<<<<< HEAD

        for message in messages:
            role, content = message['role'], message['content']
            # The terms 'tool' and 'tool_response' have the same meaning, ensuring compatibility.
            assert role in {'system', 'user', 'tool_call', 'tool_response', 'tool', 'assistant'}, f'message: {message}'
            assert content is not None, f'message: {message}'
=======
        row['reward'] = reward
        
        if messages[0]['role'] == 'system':
            messages = messages[1:]
        if messages and messages[0]['role'] == 'assistant':
            messages = [{'role': 'user', 'content': ''}] + messages  # pretrain
        for user_message, assistant_message in zip(messages[::2], messages[1::2]):
            if (user_message['role'] not in {'user', 'tool'} or 'content' not in user_message
                    or user_message['content'] is None):
                raise ValueError(f'user_message: {user_message}')
            if (assistant_message['role'] not in {'assistant'} or 'content' not in assistant_message
                    or assistant_message['content'] in {'', None}):
                raise ValueError(f'assistant_message: {assistant_message}')
>>>>>>> 321a0fbb

    @staticmethod
    def _cast_images(row: Dict[str, Any]) -> None:
        images = row.get('images')

        if isinstance(images, str) or isinstance(images, list) and images and isinstance(images[0], str):
            if isinstance(images, str):
                images = [images]
            for i, image in enumerate(images):
                images[i] = {'bytes': None, 'path': image}
            row['images'] = images
        elif isinstance(images, dict):
            row['images'] = [images]

    @staticmethod
    def _check_rejected_response(row: Dict[str, Any]) -> None:
        if 'rejected_messages' in row:
            chosen_messages = row['messages']
            rejected_messages = row['rejected_messages']
            messages = []
            rejected_response = None
            for chosen_user, chosen_assistant, rejected_user, rejected_assistant in zip(
                    chosen_messages[::2], chosen_messages[1::2], rejected_messages[::2], rejected_messages[1::2]):
                assert chosen_user == rejected_user
                messages.append(chosen_user)
                messages.append(chosen_assistant)
                if chosen_assistant != rejected_assistant:
                    rejected_response = rejected_assistant['content']
            row['messages'] = messages
            row['rejected_response'] = rejected_response

        if 'rejected_response' in row:
            messages = row['messages']
            rejected_response = row['rejected_response']
            if rejected_response is None or rejected_response == messages[-1]['content']:
                raise ValueError(f'rejected_response: {rejected_response}')

    def preprocess(self, row: Dict[str, Any]) -> Optional[Dict[str, Any]]:
        raise NotImplementedError

    def prepare_dataset(self, dataset: DATASET_TYPE) -> DATASET_TYPE:
        return dataset

    @staticmethod
    def batched_to_rows(batched_row: Dict[str, Any]):
        keys = list(batched_row.keys())
        batch_size = len(batched_row[keys[0]])
        return [{key: batched_row[key][i] for key in keys} for i in range(batch_size)]

    @staticmethod
    def rows_to_batched(rows: List[Dict[str, Any]]):
        batched = {}
        for i, row in enumerate(rows):
            for k, v in row.items():
                if k not in batched:
                    batched[k] = [None] * i
                batched[k].append(v)
            # Make all the lengths of v the same.
            for k in set(batched.keys()) - set(row.keys()):
                batched[k].append(None)
        return batched

    @staticmethod
    def _remove_prefix_keys(row, prefix: str):
        for k in list(row.keys()):
            if k.startswith(prefix):
                new_k = k[len(prefix):]
                new_v = row.pop(k)
                if new_k not in row:
                    row[new_k] = new_v

    @staticmethod
    def _check_objects(row):
        objects = row.get('objects')
        if objects is None:
            return
        new_objects = {}
        # Ensure the order
        for k in ['ref', 'bbox', 'bbox_type', 'image_id']:
            if k in objects.keys():
                new_objects[k] = objects[k]
        row['objects'] = new_objects
        bbox = new_objects['bbox']

        # check bbox
        for box in bbox:
            assert len(box) in {2, 4}, f'len(box): {len(box)}'
            if len(box) == 2:
                continue
            if box[0] > box[2]:
                box[0], box[2] = box[2], box[0]
            if box[1] > box[3]:
                box[1], box[3] = box[3], box[1]

    def batched_preprocess(self, batched_row: Dict[str, Any], *, strict: bool,
                        ignore_max_length_error: bool) -> Dict[str, Any]:
        from ...template import MaxLengthError
        batched_row = dict(batched_row)
        assert len(batched_row) > 0
        self._remove_prefix_keys(batched_row, '__@')  # compat streaming
        rows = self.batched_to_rows(batched_row)

        new_rows = []
        for old_row in rows:
            try:
                row = self.preprocess(old_row)
                if row is None:
                    row = []
                if isinstance(row, dict):
                    row = [row]
                for r in row:
                    self._check_objects(r)
                    self._check_messages(r)
                    self._check_rejected_response(r)
                    self._cast_images(r)
                    if 'delta_reward' in old_row:
                        r['delta_reward'] = old_row['delta_reward']
            except Exception as e:
                if strict:
                    logger.warning('To avoid errors, you can pass `strict=False`.')
                    raise
                if isinstance(e, MaxLengthError) and ignore_max_length_error:
                    pass
                elif self.traceback_limit is not None and self._traceback_counter < self.traceback_limit:
                    import traceback
                    logger.info(traceback.format_exc())
                    logger.warning('👆👆👆There are errors in the dataset, the data will be deleted')
                    self._traceback_counter += 1
                row = []
            new_rows += row
        res = self.rows_to_batched(new_rows)
        self._remove_prefix_keys(res, '__#')  # compat GRPO
        if len(res) == 0:
            res['messages'] = []

        return res

    @staticmethod
    def get_features_dataset(dataset: DATASET_TYPE) -> DATASET_TYPE:
        if dataset.features is None:
            assert isinstance(dataset, HfIterableDataset)
            dataset = dataset._resolve_features()
        return dataset

    @staticmethod
    def safe_rename_columns(dataset, columns):
        dataset = RowPreprocessor.get_features_dataset(dataset)
        columns_keys = {k.lower(): k for k in dataset.features.keys()}  # lower -> lower/upper
        safe_columns = {columns_keys[k.lower()]: v for k, v in columns.items() if k.lower() in columns_keys}

        counter = Counter(safe_columns.values())
        for k, new_k in list(safe_columns.items()):
            if counter[new_k] > 1:
                # For example, if "response" and "answer" match, then no processing is done.
                safe_columns.pop(k)
                continue

        # e.g. Keep {'query': 'query'} to ensure that the query has the highest priority.
        safe_columns = {k: v for k, v in safe_columns.items() if k != v}
        if safe_columns:
            dataset = dataset.rename_columns(safe_columns)

        return dataset

    def _rename_columns(self, dataset: DATASET_TYPE) -> DATASET_TYPE:
        dataset = self.safe_rename_columns(dataset, self.origin_columns)
        dataset = self.safe_rename_columns(dataset, self.columns)
        if isinstance(dataset, HfIterableDataset):
            # fix: https://github.com/huggingface/datasets/issues/6408
            columns = {k: f'__@{k}' for k in RowPreprocessor.standard_keys if k in dataset.features}
            if columns:
                dataset = dataset.rename_columns(columns)
        return dataset

    @staticmethod
    def remove_useless_columns(dataset: DATASET_TYPE) -> DATASET_TYPE:
        dataset = RowPreprocessor.get_features_dataset(dataset)
        features = dataset.features
        k_list = [k for k in RowPreprocessor.standard_keys if k in features]
        if len(k_list) != len(features):
            dataset = dataset.select_columns(k_list)
        return dataset

    @staticmethod
    @contextmanager
    def _patch_arrow_writer():
        # fix AI-ModelScope/ms_agent_for_agentfabric:all
        from datasets.arrow_writer import ArrowWriter

        def _new_init(self, schema=None, features=None, *args, **kwargs):

            if features is not None:
                features['messages'] = [{'role': Value(dtype='string'), 'content': Value(dtype='string')}]
                features['images'] = [{'bytes': Value(dtype='binary'), 'path': Value(dtype='string')}]
                features['objects'] = {
                    'ref': Sequence(feature=Value(dtype='string'), length=-1),
                    'bbox': Sequence(feature=Sequence(feature=Value(dtype='float64'), length=-1), length=-1)
                }
            ArrowWriter.__origin_init__(self, schema, features, *args, **kwargs)

        ArrowWriter.__origin_init__ = ArrowWriter.__init__
        ArrowWriter.__init__ = _new_init
        try:
            yield
        finally:
            ArrowWriter.__init__ = ArrowWriter.__origin_init__
            del ArrowWriter.__origin_init__

    def _cast_pil_image(self, dataset):
        features = dataset.features
        if 'images' in features and isinstance(features['images'], Image) and features['images'].decode:
            dataset = dataset.cast_column('images', Image(decode=False))
        return dataset

    def __call__(
        self,
        dataset: DATASET_TYPE,
        *,
        num_proc: int = 1,
        strict: bool = False,
        batch_size: Optional[int] = None,
    ) -> DATASET_TYPE:
        from ..utils import sample_dataset
        if batch_size is None:
            batch_size = 1000 if isinstance(dataset, HfDataset) else 16
        if self.dataset_sample is not None:
            dataset = sample_dataset(dataset, self.dataset_sample, True, self.random_state)

        map_kwargs = {'batched': True, 'batch_size': batch_size}
        if isinstance(dataset, HfDataset):
            map_kwargs['num_proc'] = num_proc
        # compat GRPO: The solution field will be retained.
        dataset = RowPreprocessor.get_features_dataset(dataset)
        if 'solution' in dataset.features:
            dataset = dataset.map(lambda x: {'__#solution': x['solution']}, **map_kwargs)
        dataset = self._rename_columns(dataset)
        dataset = self.prepare_dataset(dataset)
        dataset = self._cast_pil_image(dataset)

        ignore_max_length_error = True if isinstance(dataset, HfDataset) and num_proc > 1 else False
        with self._patch_arrow_writer():
            try:
                dataset_mapped = dataset.map(
                    self.batched_preprocess,
                    fn_kwargs={
                        'strict': strict,
                        'ignore_max_length_error': ignore_max_length_error
                    },
                    remove_columns=list(dataset.features.keys()),
                    **map_kwargs)
            except NotImplementedError:
                pass
        if isinstance(dataset_mapped, HfDataset) and len(dataset) != len(dataset_mapped):
            logger.info(
                f'Dataset filtered, origin length: {len(dataset)}, filtered dataset length: {len(dataset_mapped)}')

        return dataset_mapped


class ResponsePreprocessor(RowPreprocessor):
    """Dataset compatible with older versions of ms-swift"""

    def __init__(self, *, columns: Optional[Dict[str, str]] = None, **kwargs) -> None:
        super().__init__(columns=columns, **kwargs)
        system_keys = ['system', 'system_prompt']
        query_keys = ['query', 'prompt', 'input', 'instruction', 'question', 'problem']
        response_keys = ['response', 'answer', 'output', 'targets', 'target', 'answer_key', 'answers', 'solution'
                         ] + ['text', 'completion', 'content']
        for key in system_keys:
            self.columns[key] = 'system'
        for key in query_keys:
            self.columns[key] = 'query'
        for key in response_keys:
            self.columns[key] = 'response'

    def preprocess(self, row: Dict[str, Any]) -> Optional[Dict[str, Any]]:
        response = row.pop('response', None)
        if response is not None:
            if isinstance(response, (list, tuple)):
                # sometimes response is a list, pick one randomly
                response = self.random_state.choice(response)
        history = row.pop('history', None) or []
        query = row.pop('query', None)
        system = row.pop('system', None)
        if isinstance(history, str):  # e.g. "[['query1', 'response1']]"
            history = ast.literal_eval(history)
        history.append([query, response])

        row.update({'messages': history_to_messages(history, system)})
        return row


class AlpacaPreprocessor(ResponsePreprocessor):

    @classmethod
    def concat_inst_input(cls, instruction, input_):
        if instruction and input_:
            query = f'{instruction}\n{input_}'
        else:
            query = instruction or input_
        assert isinstance(query, str), f'query: {query}'
        return query

    def preprocess(self, row: Dict[str, Any]) -> Optional[Dict[str, Any]]:
        instruction = row.pop('instruction', None)
        input_ = row.pop('input', None)
        output = row.pop('output', None)
        if output is not None:
            row['response'] = output
        row['query'] = self.concat_inst_input(instruction, input_)
        return super().preprocess(row)


def default_repair_messages(s: Union[str, Any]) -> Any:
    if isinstance(s, str):
        return ast.literal_eval(s)
    return s


class MessagesPreprocessor(RowPreprocessor):

    def __init__(
            self,
            *,
            # If set to None, automatic matching will be performed.
            role_key: Optional[str] = None,  # 'role', 'from'
            content_key: Optional[str] = None,  # 'content', 'value'
            user_role: Optional[str] = None,  # 'user', 'human'
            assistant_role: Optional[str] = None,  # 'assistant', 'gpt', 'bot'
            system_role: str = 'system',
            # 'conversation', 'conversations' -> 'messages'
            columns: Optional[Dict[str, str]] = None,
            repair_messages: Callable[[Union[str, List[Dict[str, str]]]],
                                      Optional[List[Dict[str, str]]]] = default_repair_messages,
            inner_key: Optional[str] = None,
            **kwargs):
        super().__init__(columns=columns, **kwargs)
        self.role_keys = ['role', 'from'] if role_key is None else [role_key]
        self.content_keys = ['content', 'value'] if content_key is None else [content_key]
        self.user_roles = ['user', 'human'] if user_role is None else [user_role]
        self.assistant_roles = ['assistant', 'gpt', 'bot'] if assistant_role is None else [assistant_role]
        self.tool_call_roles = ['function_call']
        self.tool_response_roles = ['function_response', 'observation', 'observations']

        self.system_role = system_role
        self.repair_messages = repair_messages
        self.inner_key = inner_key

        message_keys = ['messages', 'conversation', 'conversations']
        for key in message_keys:
            self.columns[key] = 'messages'
        # sharegptq
        system_keys = ['system', 'system_prompt']
        if system_role not in system_keys:
            system_keys.append(system_role)
        for key in system_keys:
            self.columns[key] = 'system'

    @staticmethod
    def _is_sharegpt_format(message: Dict[str, str]) -> bool:
        if 'role' in message or 'content' in message:
            return False
        return True

    def sharegpt_to_messages(self, messages: List[Dict[str, str]], system: Optional[str]) -> List[Dict[str, str]]:
        self._to_std_key(messages, 'user', self.user_roles)
        self._to_std_key(messages, 'assistant', self.assistant_roles)
        new_messages = []
        if system is not None:
            new_messages.append({'role': 'system', 'content': system})
        for message in messages:
            user_message = {'role': 'user', 'content': message['user']}
            assistant_message = {'role': 'assistant', 'content': message['assistant']}
            new_messages.append(user_message)
            new_messages.append(assistant_message)
        return new_messages

    def to_std_messages(self, messages: List[Dict[str, str]], system: Optional[str]) -> None:
        if messages[0]['role'] == self.system_role:
            messages[0]['role'] = 'system'
        elif system is not None:
            messages.insert(0, {'role': 'system', 'content': system})
        for message in messages:
            role = message['role']
            if role in self.user_roles:
                message['role'] = 'user'
            elif role in self.assistant_roles:
                message['role'] = 'assistant'
            elif role.replace('-', '_') in self.tool_call_roles:
                message['role'] = 'tool_call'
            elif role.replace('-', '_') in self.tool_response_roles:
                message['role'] = 'tool_response'

    @staticmethod
    def _to_std_key(messages: List[Dict[str, str]], std_key: str, optional_keys: List[str]) -> None:
        for message in messages:
            for key in optional_keys:
                if key in message:
                    message[std_key] = message.pop(key)

    def preprocess(self, row: Dict[str, Any]) -> Optional[Dict[str, Any]]:
        if 'rejected_messages' in row:
            row['rejected_messages'] = MessagesPreprocessor.preprocess(
                self, {'messages': row['rejected_messages']})['messages']
        messages = row['messages']
        if self.inner_key is not None:
            messages = messages[self.inner_key]
        messages: Optional[List[Dict[str, str]]] = self.repair_messages(messages)
        if not messages or isinstance(messages, str):
            return
        self._to_std_key(messages, 'role', self.role_keys)
        self._to_std_key(messages, 'content', self.content_keys)
        system = row.pop('system', None)
        if self._is_sharegpt_format(messages[0]):
            messages = self.sharegpt_to_messages(messages, system)
        else:
            self.to_std_messages(messages, system)  # inplace
        row['messages'] = messages
        return row


class ClsPreprocessor(ResponsePreprocessor):

    def preprocess(self, row: Dict[str, Any]) -> Optional[Dict[str, Any]]:
        res = super().preprocess(row)
        res['label'] = int(res['label'])
        return res


class AutoPreprocessor:

    def __init__(self, *, columns: Optional[Dict[str, str]] = None, **kwargs) -> None:
        self.columns = columns or {}
        self.kwargs = kwargs

    def _get_preprocessor(self, dataset: DATASET_TYPE) -> RowPreprocessor:
        features = dataset.features
        for key in ['conversation', 'conversations', 'messages']:
            if key in features:
                return MessagesPreprocessor(**self.kwargs)
        if 'instruction' in features and 'input' in features:
            return AlpacaPreprocessor(**self.kwargs)
        return ResponsePreprocessor(**self.kwargs)

    def __call__(
        self,
        dataset: DATASET_TYPE,
        *,
        num_proc: int = 1,
        strict: bool = False,
    ) -> DATASET_TYPE:
        dataset = RowPreprocessor.safe_rename_columns(dataset, self.columns)
        preprocessor = self._get_preprocessor(dataset)
        return preprocessor(dataset, num_proc=num_proc, strict=strict)<|MERGE_RESOLUTION|>--- conflicted
+++ resolved
@@ -57,14 +57,6 @@
             keys = set(message.keys()) - {'role', 'content'}
             for key in keys:
                 message.pop(key)
-<<<<<<< HEAD
-
-        for message in messages:
-            role, content = message['role'], message['content']
-            # The terms 'tool' and 'tool_response' have the same meaning, ensuring compatibility.
-            assert role in {'system', 'user', 'tool_call', 'tool_response', 'tool', 'assistant'}, f'message: {message}'
-            assert content is not None, f'message: {message}'
-=======
         row['reward'] = reward
         
         if messages[0]['role'] == 'system':
@@ -78,7 +70,6 @@
             if (assistant_message['role'] not in {'assistant'} or 'content' not in assistant_message
                     or assistant_message['content'] in {'', None}):
                 raise ValueError(f'assistant_message: {assistant_message}')
->>>>>>> 321a0fbb
 
     @staticmethod
     def _cast_images(row: Dict[str, Any]) -> None:
