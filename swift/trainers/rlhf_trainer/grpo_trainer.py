--- conflicted
+++ resolved
@@ -13,13 +13,8 @@
 from math import ceil
 from queue import Queue
 from types import MethodType
-<<<<<<< HEAD
 from typing import Any, Callable, Dict, List, Optional, Union
 from torch.utils.data import SequentialSampler
-=======
-from typing import Any, Callable, Dict, List, Optional, Tuple, Union
-
->>>>>>> a3628862
 import datasets
 import numpy as np
 import torch
