--- conflicted
+++ resolved
@@ -178,7 +178,7 @@
         num_processes = self.accelerator.num_processes
         global_batch_size = args.per_device_train_batch_size * num_processes
         possible_values = [n_gen for n_gen in range(2, global_batch_size + 1) if (global_batch_size) % n_gen == 0]
-        if self.num_generations not in possible_values and self.num_generations != 1:
+        if self.num_generations not in possible_values:
             raise ValueError(
                 f'The global train batch size ({num_processes} x {args.per_device_train_batch_size}) must be evenly '
                 f'divisible by the number of generations per prompt ({self.num_generations}). Given the current train '
@@ -186,7 +186,7 @@
         if self.args.eval_strategy != 'no':
             global_batch_size = args.per_device_eval_batch_size * num_processes
             possible_values = [n_gen for n_gen in range(2, global_batch_size + 1) if (global_batch_size) % n_gen == 0]
-            if self.num_generations not in possible_values and self.num_generations != 1:
+            if self.num_generations not in possible_values:
                 raise ValueError(
                     f'The global eval batch size ({num_processes} x {args.per_device_eval_batch_size}) must be evenly '
                     f'divisible by the number of generations per prompt ({self.num_generations}). Given the current '
@@ -406,7 +406,8 @@
         for _vllm_rank in range(self.args.num_infer_workers):
             if local_rank == _vllm_rank:
                 return get_node_setting()[0] * self.args.num_infer_workers + _vllm_rank
-
+        if local_rank == -1:
+            return 0
         return -1
 
     @property
@@ -418,7 +419,8 @@
             if local_rank == _vllm_rank and _vllm_rank % self.args.tensor_parallel_size == 0:
                 return (get_node_setting()[0] * self.args.num_infer_workers
                         + _vllm_rank // self.args.tensor_parallel_size)
-
+        if local_rank == -1:
+            return 0
         return -1
 
     @property
@@ -808,21 +810,8 @@
     def old_policy(self):
         return self.num_iterations > 1
 
-    """def _generate_and_score_completions(
+    def _generate_and_score_completions(
             self, inputs: dict[str, Union[torch.Tensor, Any]]) -> dict[str, Union[torch.Tensor, Any]]:
-
-        logger.debug(f"inputs长度为: {len(inputs)}")
-        inputs_solutions = []
-        for i, input in enumerate(inputs):
-            inputs_solutions.append(input['solution']) 
-
-
-        # 1. 我的inputs包含batch_size条input，然后每条input是一个字典，元素有problem，solution，reward，messages
-        # 2. 现在这个函数的做法是通过模型推理得到input中problem的solution，然后进行替换，在通过编码得到模型的outputs
-        # 3. 然后outputs中的信息比如ref_per_token_logps,advantages被更新
-        # 4. 现在我要修改这个函数，我的意图是让模型直接得到我的inputs里面的奖励，不需要采样，直接通过奖励更新advantages
-        # 5. 因为我的inputs里面有solutions，所以我要修改一下专门针对我这种方法计算ref_per_token_logps,因为现在自定义的方法似乎是需要根据更新后的inputs编码得到outputs，再根据其中的信息计算的，你帮我看看怎么改
-        # 6. 大体上的流程和现在的函数一致，只是我的数据带有奖励，所以不需要它的采样已以及计算奖励函数
 
         device = self.accelerator.device
         # Generate completions using either vLLM or regular generation
@@ -846,7 +835,6 @@
             if isinstance(outputs[0][0], list):
                 outputs = [output[0] for output in outputs]
 
-
         # Slice to keep only the local part of the data
         process_slice = slice(
             self.accelerator.process_index * len(inputs),
@@ -856,17 +844,10 @@
             outputs = outputs[process_slice]
 
         for i, output in enumerate(outputs):
-<<<<<<< HEAD
-            messages = inputs[i]['messages']
-            InferRequest.remove_response(messages)
-            messages.append({'role': 'assistant', 'content': output.choices[0].message.content})
-            
-=======
             inputs[i]['messages'] = output
 
         mini_batch_inputs = self._split_into_mini_batches(inputs, mini_batch_size=self.args.mini_batch_size)
         batch_encoded_inputs = []
->>>>>>> 5bcb0236
         from copy import copy
         template = copy(self.template)
         for mini_batch in mini_batch_inputs:
@@ -900,7 +881,6 @@
 
         rewards_per_func = torch.zeros((len(inputs), len(self.reward_funcs)), device=device)
         completions = [example['messages'][-1]['content'] for example in inputs]
-
 
         for i, (reward_func, reward_template) in enumerate(zip(self.reward_funcs, self.reward_templates)):
             if isinstance(reward_func, nn.Module):  # Module instead of PretrainedModel for compat with compiled models
@@ -974,9 +954,8 @@
                 df = pd.DataFrame(table)
                 wandb.log({'completions': wandb.Table(dataframe=df)})
 
-<<<<<<< HEAD
-        return outputs"""
-        
+        return batch_encoded_inputs
+
     def _generate_and_score_completions(self, inputs: dict[str, Union[torch.Tensor, Any]]) -> dict[str, Union[torch.Tensor, Any]]:
         """
         输入格式:
@@ -990,29 +969,35 @@
             },
             ...
         ]
-        
+
         修改要求：
         1. 禁止 inputs 复制
         2. 直接从 inputs 中提取出 advantage，不需要计算 reward（并删除 assistant 消息中的 reward 字段）
         3. 优势值直接赋值，保持形状不变
         """
-        
+
         input_advantages = []  # 用于存储每个输入对应的 advantage
         input_rewards = []
         # 0. 处理每个输入：删除 assistant 消息中的 reward 字段，并提取顶层 advantage
         for inp in inputs:
+            total_reward = 0
             # 遍历每条消息，删除 assistant 消息中的 reward
             for message in inp['messages']:
                 if message['role'] == 'assistant' and 'reward' in message:
-                    del message['reward']
+                    total_reward += message.pop('reward')
+            input_rewards.append(total_reward)
             # 提取顶层 advantage 字段
             if 'advantage' not in inp:
                 raise ValueError("每个输入必须包含 advantage 字段")
             input_advantages.append(inp['advantage'])
             # 删除该字段，避免后续编码时影响
             del inp['advantage']
-        
-        
+
+
+        input_rewards = torch.tensor(input_rewards, dtype=torch.float32, 
+                               device=self.accelerator.device)
+
+
         # 将提取的 advantage 转换为张量，形状保持不变
         input_advantages = torch.tensor(input_advantages, dtype=torch.float32, device=self.accelerator.device)
         # 仅在使用 vLLM/lmdeploy 模式下，需要对全局数据做切片
@@ -1030,7 +1015,7 @@
         with self._template_context(template):
             batched_inputs = [template.encode(infer_request) for infer_request in inputs]
             outputs = to_device(template.data_collator(batched_inputs), self.model.device)
-            
+
         # 4. 计算 logits 等信息
         labels = outputs.pop('labels')
         logits_to_keep = (labels.shape[-1] - (torch.ne(labels, -100).int().argmax(-1))).max().item()
@@ -1066,8 +1051,10 @@
             self.args.max_completion_length
         ).float().mean().item()
         self._metrics[mode]['response_clip_ratio'].append(response_clip_ratio)
-        
-        self._metrics[mode]['reward'].append(advantages.mean().item())
+
+        # 记录真实reward指标
+        self._metrics[mode]['reward'].append(input_rewards.mean().item())
+        # 保持原有advantage指标
         self._metrics[mode]['reward_std'].append(advantages.mean().item())
 
 
@@ -1094,9 +1081,6 @@
         })
 
         return outputs
-=======
-        return batch_encoded_inputs
->>>>>>> 5bcb0236
 
 
     @profiling_decorator
@@ -1125,7 +1109,6 @@
             per_token_loss = per_token_loss + self.beta * per_token_kl
 
         loss = (per_token_loss * completion_mask).sum() / completion_mask.sum()
-        logger.info(f"loss: {loss}")
 
         # Log the metrics
         metrics = {}
@@ -1265,7 +1248,7 @@
     def set_multi_turn_engine_default_max_tokens(self):
         # Reset max_model_len to ensure that the total length during multi-turn generation
         # does not exceed max_tokens, i.e., max_completion_length
-        if self.multi_turn_func:
+        if self.multi_turn_func and self.infer_rank >= 0:
             origin_set_default_max_tokens = self.engine.set_default_max_tokens
 
             def new_set_default_max_tokens(_self, request_config: RequestConfig, inputs: Dict[str, Any]) -> None:
