--- conflicted
+++ resolved
@@ -13,14 +13,8 @@
 from math import ceil
 from queue import Queue
 from types import MethodType
-<<<<<<< HEAD
 from typing import Any, Callable, Dict, List, Optional, Union
 from torch.utils.data import SequentialSampler
-
-=======
-from typing import Any, Callable, Dict, List, Optional, Tuple, TypeAlias, Union
->>>>>>> ccc365cc
-
 import datasets
 import numpy as np
 import torch
@@ -468,13 +462,8 @@
         node_rank = get_node_setting()[0]
         for _vllm_rank in range(self.args.num_infer_workers):
             if local_rank == _vllm_rank:
-<<<<<<< HEAD
                 return get_node_setting()[0] * self.args.num_infer_workers + _vllm_rank
-=======
-                return node_rank * self.args.num_infer_workers + _vllm_rank
->>>>>>> ccc365cc
-        if local_rank == -1:
-            return 0
+
         return -1
 
     @property
@@ -485,12 +474,7 @@
         node_rank = get_node_setting()[0]
         for _vllm_rank in range(self.args.num_infer_workers):
             if local_rank == _vllm_rank and _vllm_rank % self.args.tensor_parallel_size == 0:
-<<<<<<< HEAD
-                return (get_node_setting()[0] * self.args.num_infer_workers
-                        + _vllm_rank // self.args.tensor_parallel_size)
-=======
                 return (node_rank * self.args.num_infer_workers + _vllm_rank // self.args.tensor_parallel_size)
->>>>>>> ccc365cc
         if local_rank == -1:
             return 0
         return -1
@@ -1342,13 +1326,21 @@
         else:
             return self.train_queue
 
-<<<<<<< HEAD
     def set_multi_turn_engine_default_max_tokens(self):
         # Reset max_model_len to ensure that the total length during multi-turn generation
         # does not exceed max_tokens, i.e., max_completion_length
-        if self.multi_turn_func and self.infer_rank >= 0:
+        if self.multi_turn_func:
             origin_set_default_max_tokens = self.engine.set_default_max_tokens
-=======
+
+            def new_set_default_max_tokens(_self, request_config: RequestConfig, inputs: Dict[str, Any]) -> None:
+                max_model_len = _self.max_model_len or 8192
+                max_prompt_length = self.template.max_length
+                _self.max_model_len = min(max_model_len, max_prompt_length + request_config.max_tokens)
+                _self.origin_set_default_max_tokens(request_config, inputs)
+
+            self.engine.set_default_max_tokens = MethodType(new_set_default_max_tokens, self.engine)
+            self.engine.origin_set_default_max_tokens = origin_set_default_max_tokens
+
     @torch.no_grad()
     def offload_model(self):
         if len(self.offload_modules) > 0:
@@ -1515,7 +1507,6 @@
                 if self.args.wandb_log_unique_prompts:
                     df = df.drop_duplicates(subset=['prompt'])
                 wandb.log({'completions': wandb.Table(dataframe=df)})
->>>>>>> ccc365cc
 
     def is_async_generate_eval_rollout_done(self):
         return not self.eval_flag or not self.eval_queue.empty()
